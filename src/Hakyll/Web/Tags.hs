-- | Module containing some specialized functions to deal with tags.
-- This Module follows certain conventions. My advice is to stick with them if
-- possible.
--
-- More concrete: all functions in this module assume that the tags are
-- located in the @tags@ field, and separated by commas. An example file
-- @foo.markdown@ could look like:
--
-- > ---
-- > author: Philip K. Dick
-- > title: Do androids dream of electric sheep?
-- > tags: future, science fiction, humanoid
-- > ---
-- > The novel is set in a post-apocalyptic near future, where the Earth and
-- > its populations have been damaged greatly by Nuclear...
--
-- All the following functions would work with such a format. In addition to
-- tags, Hakyll also supports categories. The convention when using categories
-- is to place pages in subdirectories.
--
-- An example, the page @posts\/coding\/2010-01-28-hakyll-categories.markdown@
-- Tags or categories are read using the @readTags@ and @readCategory@
-- functions. This module only provides functions to work with tags:
-- categories are represented as tags. This is perfectly possible: categories
-- only have an additional restriction that a page can only have one category
-- (instead of multiple tags).
--
{-# LANGUAGE DeriveDataTypeable, OverloadedStrings, Arrows #-}
module Hakyll.Web.Tags
    ( Tags (..)
    , getTags
    , readTagsWith
    , readTags
    , readCategory
    , renderTagCloud
    , renderTagList
    , renderTagsField
    , renderTagsFieldWith
    , renderCategoryField
    , sortTagsBy
    , caseInsensitiveTags
    ) where

import Prelude hiding (id)
import Control.Category (id)
import Control.Applicative ((<$>))
import Data.Char (toLower)
import Data.Ord (comparing)
import qualified Data.Map as M
import Data.List (intersperse, intercalate, sortBy)
import Control.Arrow (arr, (&&&), (>>>), (***), (<<^), returnA)
import Data.Maybe (catMaybes, fromMaybe)
import Data.Monoid (mconcat)

import Data.Typeable (Typeable)
import Data.Binary (Binary, get, put)
import Text.Blaze.Html.Renderer.String (renderHtml)
import Text.Blaze.Html ((!), toHtml, toValue)
import qualified Text.Blaze.Html5 as H
import qualified Text.Blaze.Html5.Attributes as A

import Hakyll.Web.Page
import Hakyll.Web.Page.Metadata
import Hakyll.Web.Urls
import Hakyll.Core.Writable
import Hakyll.Core.Identifier
import Hakyll.Core.Compiler
import Hakyll.Core.Util.String

-- | Data about tags
--
data Tags a = Tags
    { tagsMap :: [(String, [Page a])]
    } deriving (Show, Typeable)

instance Binary a => Binary (Tags a) where
    get = Tags <$> get
    put (Tags m) = put m

instance Writable (Tags a) where
    write _ _ = return ()

-- | Obtain tags from a page in the default way: parse them from the @tags@
-- metadata field.
--
getTags :: Page a -> [String]
getTags = map trim . splitAll "," . getField "tags"

-- | Obtain categories from a page
--
getCategory :: Page a -> [String]
getCategory = return . getField "category"

-- | Higher-level function to read tags
--
readTagsWith :: (Page a -> [String])  -- ^ Function extracting tags from a page
             -> [Page a]              -- ^ Pages
             -> Tags a                -- ^ Resulting tags
readTagsWith f pages = Tags
    { tagsMap = M.toList $
        foldl (M.unionWith (++)) M.empty (map readTagsWith' pages)
    }
  where
    -- Create a tag map for one page
    readTagsWith' page =
        let tags = f page
        in M.fromList $ zip tags $ repeat [page]

-- | Read a tagmap using the @tags@ metadata field
--
readTags :: [Page a] -> Tags a
readTags = readTagsWith getTags

-- | Read a tagmap using the @category@ metadata field
--
readCategory :: [Page a] -> Tags a
readCategory = readTagsWith getCategory

-- | Render tags in HTML
--
renderTags :: (String -> Identifier (Page a))
           -- ^ Produce a link
           -> (String -> String -> Int -> Int -> Int -> String)
           -- ^ Produce a tag item: tag, url, count, min count, max count
           -> ([String] -> String)
           -- ^ Join items
           -> Compiler (Tags a) String
           -- ^ Tag cloud renderer
renderTags makeUrl makeItem concatItems = proc (Tags tags) -> do
    -- In tags' we create a list: [((tag, route), count)]
    tags' <- mapCompiler ((id &&& (getRouteFor <<^ makeUrl)) *** arr length)
                -< tags

    let -- Absolute frequencies of the pages
        freqs = map snd tags'

        -- The minimum and maximum count found
        (min', max')
            | null freqs = (0, 1)
            | otherwise = (minimum &&& maximum) freqs

        -- Create a link for one item
        makeItem' ((tag, url), count) =
            makeItem tag (toUrl $ fromMaybe "/" url) count min' max'

    -- Render and return the HTML
    returnA -< concatItems $ map makeItem' tags'

-- | Render a tag cloud in HTML
--
renderTagCloud :: (String -> Identifier (Page a))
               -- ^ Produce a link for a tag
               -> Double
               -- ^ Smallest font size, in percent
               -> Double
               -- ^ Biggest font size, in percent
               -> Compiler (Tags a) String
               -- ^ Tag cloud renderer
renderTagCloud makeUrl minSize maxSize =
    renderTags makeUrl makeLink (intercalate " ")
  where
    makeLink tag url count min' max' = renderHtml $
        H.a ! A.style (toValue $ "font-size: " ++ size count min' max')
            ! A.href (toValue url)
            $ toHtml tag

    -- Show the relative size of one 'count' in percent
    size count min' max' =
        let diff = 1 + fromIntegral max' - fromIntegral min'
            relative = (fromIntegral count - fromIntegral min') / diff
            size' = floor $ minSize + relative * (maxSize - minSize)
        in show (size' :: Int) ++ "%"

-- | Render a simple tag list in HTML, with the tag count next to the item
--
renderTagList :: (String -> Identifier (Page a)) -> Compiler (Tags a) (String)
renderTagList makeUrl = renderTags makeUrl makeLink (intercalate ", ")
  where
    makeLink tag url count _ _ = renderHtml $
        H.a ! A.href (toValue url) $ toHtml (tag ++ " (" ++ show count ++ ")")

-- | Render tags with links with custom function to get tags. It is typically
-- together with 'getTags' like this:
-- 
<<<<<<< HEAD
-- @
-- 'renderTagsFieldWith' (customFunction . 'getTags') \"tags\" ('fromCapture' \"tags/*\")
-- @
=======
-- > renderTagsFieldWith (customFunction . getTags)
-- >     "tags" (fromCapture "tags/*")
>>>>>>> eb3dd6c6
--
renderTagsFieldWith :: (Page a -> [String])        -- ^ Function to get the tags
                    -> String                      -- ^ Destination key
                    -> (String -> Identifier a)    -- ^ Create a link for a tag
                    -> Compiler (Page a) (Page a)  -- ^ Resulting compiler
renderTagsFieldWith tags destination makeUrl =
    id &&& arr tags >>> setFieldA destination renderTags'
  where
    -- Compiler creating a comma-separated HTML string for a list of tags
    renderTags' :: Compiler [String] String
    renderTags' =   arr (map $ id &&& makeUrl)
                >>> mapCompiler (id *** getRouteFor)
                >>> arr (map $ uncurry renderLink)
                >>> arr (renderHtml . mconcat . intersperse ", " . catMaybes)

    -- Render one tag link
    renderLink _   Nothing         = Nothing
    renderLink tag (Just filePath) = Just $
        H.a ! A.href (toValue $ toUrl filePath) $ toHtml tag

-- | Render tags with links
--
renderTagsField :: String                      -- ^ Destination key
                -> (String -> Identifier a)    -- ^ Create a link for a tag
                -> Compiler (Page a) (Page a)  -- ^ Resulting compiler
renderTagsField = renderTagsFieldWith getTags

-- | Render the category in a link
--
renderCategoryField :: String                      -- ^ Destination key
                    -> (String -> Identifier a)    -- ^ Create a category link
                    -> Compiler (Page a) (Page a)  -- ^ Resulting compiler
renderCategoryField = renderTagsFieldWith getCategory

-- | Sort tags using supplied function. First element of the tuple passed to
-- the comparing function is the actual tag name.
--
sortTagsBy :: ((String, [Page a]) -> (String, [Page a]) -> Ordering)
           -> Compiler (Tags a) (Tags a)
sortTagsBy f = arr $ Tags . sortBy f . tagsMap

-- | Sample sorting function that compares tags case insensitively.
--
caseInsensitiveTags :: (String, [Page a]) -> (String, [Page a]) -> Ordering
caseInsensitiveTags = comparing $ map toLower . fst<|MERGE_RESOLUTION|>--- conflicted
+++ resolved
@@ -182,14 +182,8 @@
 -- | Render tags with links with custom function to get tags. It is typically
 -- together with 'getTags' like this:
 -- 
-<<<<<<< HEAD
--- @
--- 'renderTagsFieldWith' (customFunction . 'getTags') \"tags\" ('fromCapture' \"tags/*\")
--- @
-=======
 -- > renderTagsFieldWith (customFunction . getTags)
 -- >     "tags" (fromCapture "tags/*")
->>>>>>> eb3dd6c6
 --
 renderTagsFieldWith :: (Page a -> [String])        -- ^ Function to get the tags
                     -> String                      -- ^ Destination key
